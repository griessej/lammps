/* -*- c++ -*- ----------------------------------------------------------
   LAMMPS - Large-scale Atomic/Molecular Massively Parallel Simulator
   http://lammps.sandia.gov, Sandia National Laboratories
   Steve Plimpton, sjplimp@sandia.gov

   Copyright (2003) Sandia Corporation.  Under the terms of Contract
   DE-AC04-94AL85000 with Sandia Corporation, the U.S. Government retains
   certain rights in this software.  This software is distributed under
   the GNU General Public License.

   See the README file in the top-level LAMMPS directory.
------------------------------------------------------------------------- */

#ifndef LMP_MLIAP_DESCRIPTOR_H
#define LMP_MLIAP_DESCRIPTOR_H

#include "pointers.h"

namespace LAMMPS_NS {

class MLIAPDescriptor : protected Pointers  {
public:
  MLIAPDescriptor(LAMMPS*);
  ~MLIAPDescriptor();
<<<<<<< HEAD
  virtual void compute_descriptors(class MLIAPData*)=0;
  virtual void compute_forces(class MLIAPData*)=0;
  virtual void compute_force_gradients(class MLIAPData*)=0;
  virtual void compute_descriptor_gradients(class MLIAPData*)=0;
=======
  virtual void compute_descriptors(int*, class NeighList*, double**)=0;
  virtual void compute_forces(class PairMLIAP*, class NeighList*, double**, int)=0;
  virtual void compute_gradients(int*, class NeighList*, int, int**, int**, double**,
                              double**, int, int)=0;
  virtual void compute_descriptor_gradients(int*, class NeighList*, int, int**, int**, double**,
                              double**, int, int)=0;
>>>>>>> ad02d7a5
  virtual void init()=0;
  virtual double memory_usage()=0;

  int ndescriptors;              // number of descriptors
  int nelements;                 // # of unique elements
  char **elements;               // names of unique elements
  double **cutsq;                // nelem x nelem rcutsq values
  double cutmax;                 // maximum cutoff needed
protected:

};

}

#endif
<|MERGE_RESOLUTION|>--- conflicted
+++ resolved
@@ -22,19 +22,10 @@
 public:
   MLIAPDescriptor(LAMMPS*);
   ~MLIAPDescriptor();
-<<<<<<< HEAD
   virtual void compute_descriptors(class MLIAPData*)=0;
   virtual void compute_forces(class MLIAPData*)=0;
   virtual void compute_force_gradients(class MLIAPData*)=0;
   virtual void compute_descriptor_gradients(class MLIAPData*)=0;
-=======
-  virtual void compute_descriptors(int*, class NeighList*, double**)=0;
-  virtual void compute_forces(class PairMLIAP*, class NeighList*, double**, int)=0;
-  virtual void compute_gradients(int*, class NeighList*, int, int**, int**, double**,
-                              double**, int, int)=0;
-  virtual void compute_descriptor_gradients(int*, class NeighList*, int, int**, int**, double**,
-                              double**, int, int)=0;
->>>>>>> ad02d7a5
   virtual void init()=0;
   virtual double memory_usage()=0;
 
