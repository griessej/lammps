--- conflicted
+++ resolved
@@ -10,14 +10,9 @@
 CC =		mpicxx
 OPTFLAGS =      -xHost -O2 -fp-model fast=2 -no-prec-div -qoverride-limits \
                 -qopt-zmm-usage=high
-<<<<<<< HEAD
-CCFLAGS =	-qopenmp -qno-offload -ansi-alias -restrict \
-                -DLMP_INTEL_USELRT -DLMP_USE_MKL_RNG $(OPTFLAGS)
-=======
-CCFLAGS =	-qopenmp -qno-offload -fno-alias -ansi-alias -restrict \
+CCFLAGS =	      -qopenmp -qno-offload -ansi-alias -restrict \
                 -DLMP_INTEL_USELRT -DLMP_USE_MKL_RNG $(OPTFLAGS) \
                 -I$(MKLROOT)/include
->>>>>>> 572235e6
 SHFLAGS =	-fPIC
 DEPFLAGS =	-M
 
